--- conflicted
+++ resolved
@@ -25,11 +25,7 @@
     context: &mut crate::server::Context,
 ) -> Response {
     let body = if let Some(body) = body {
-<<<<<<< HEAD
-        let body: RegistrationRequest = match serde_json::from_str(body) {
-=======
         let body: serde_json::value::Value = match serde_json::from_str(body) {
->>>>>>> a2759654
             Ok(body) => body,
             Err(_) => return Response::bad_request("failed to parse register body"),
         };
@@ -48,15 +44,10 @@
     // Unique value to use for both operation ID and device ID.
     let uuid = uuid::Uuid::new_v4().hyphenated().to_string();
 
-<<<<<<< HEAD
-    let tpm = if body.tpm.is_some() {
-        Some(register::schema::response::TpmAuthKey {
-=======
     let tpm = if body["tpm"] == serde_json::value::Value::Null {
         None
     } else {
         Some(aziot_cloud_client_async::DpsResponse::TpmAuthKey {
->>>>>>> a2759654
             authentication_key: "mock-dps-tpm-key".to_string(),
         })
     };
@@ -78,7 +69,6 @@
         }
     };
 
-<<<<<<< HEAD
     let cert_policy = if context.enable_server_certs {
         Some(aziot_identity_common::CertPolicy {
             cert_type: aziot_identity_common::CertType::Server,
@@ -94,6 +84,7 @@
         trust_bundle: context.trust_bundle.clone(),
         identity_cert: None,
         cert_policy,
+        payload,
     };
 
     let registration = match (body.client_cert_csr, context.enable_identity_certs) {
@@ -127,17 +118,8 @@
 
         // Don't issue identity certificate if no CSR is provided.
         (None, _) => register::schema::response::DeviceRegistration::Assigned { tpm, device },
-=======
-    let registration = aziot_cloud_client_async::DpsResponse::DeviceRegistration::Assigned {
-        tpm,
-        device: aziot_cloud_client_async::dps::schema::Device {
-            // Direct all Hub requests to be handled by this process's endpoint.
-            assigned_hub: context.endpoint.clone(),
-            device_id: uuid.clone(),
-            payload,
-        },
->>>>>>> a2759654
-    };
+    };
+
     let operation_id = {
         context
             .in_progress_operations
