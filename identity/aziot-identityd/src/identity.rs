// Copyright (c) Microsoft. All rights reserved.

use std::path::{Path, PathBuf};
use std::sync::Arc;

use aziot_identityd_config as config;

use crate::create_csr;
use crate::error::{Error, InternalError};

const IOTHUB_ENCODE_SET: &percent_encoding::AsciiSet =
    &http_common::PATH_SEGMENT_ENCODE_SET.add(b'=');

const MODULE_BACKUP_LOCATION: &str = "modules";

pub(crate) const DEVICE_BACKUP_LOCATION: &str = "device_info";

pub struct IdentityManager {
    homedir_path: std::path::PathBuf,
    req_timeout: std::time::Duration,
    req_retries: u32,
    dps_trust_bundle: String,
    key_client: Arc<aziot_key_client_async::Client>,
    key_engine: Arc<futures_util::lock::Mutex<openssl2::FunctionalEngine>>,
    cert_client: Arc<aziot_cert_client_async::Client>,
    tpm_client: Arc<aziot_tpm_client_async::Client>,
    iot_hub_device: Option<aziot_identity_common::IoTHubDevice>,
    proxy_uri: Option<hyper::Uri>,
}

impl IdentityManager {
    pub fn new(
        settings: &config::Settings,
        key_client: Arc<aziot_key_client_async::Client>,
        key_engine: Arc<futures_util::lock::Mutex<openssl2::FunctionalEngine>>,
        cert_client: Arc<aziot_cert_client_async::Client>,
        tpm_client: Arc<aziot_tpm_client_async::Client>,
        iot_hub_device: Option<aziot_identity_common::IoTHubDevice>,
        proxy_uri: Option<hyper::Uri>,
    ) -> Self {
        IdentityManager {
            homedir_path: settings.homedir.clone(),
            req_timeout: std::time::Duration::from_secs(settings.cloud_timeout_sec),
            req_retries: settings.cloud_retries,
            dps_trust_bundle: settings.dps_trust_bundle.clone(),
            key_client,
            key_engine,
            cert_client,
            tpm_client,
            iot_hub_device,
            proxy_uri,
        }
    }

    pub async fn should_renew_credential(&self) -> bool {
        // Do not renew credentials that are not managed by DPS.
        if let Some(device) = &self.iot_hub_device {
            match &device.credentials {
                aziot_identity_common::Credentials::X509 {
                    identity_cert,
                    identity_pk: _,
                } => {
                    if identity_cert != aziot_identity_common::DPS_IDENTITY_CERT {
                        return false;
                    }
                }
                _ => return false,
            };
        } else {
            return false;
        };

        // Renew certificates that are invalid, expired, or close to expiry.
        match self
            .cert_client
            .get_cert(aziot_identity_common::DPS_IDENTITY_CERT)
            .await
        {
            Ok(identity_cert) => {
                let identity_cert = match openssl::x509::X509::from_pem(&identity_cert) {
                    Ok(identity_cert) => identity_cert,
                    Err(_) => return true,
                };

                let now = openssl::asn1::Asn1Time::days_from_now(0)
                    .expect("current time should be valid");

                let diff = match now.diff(identity_cert.not_after()) {
                    Ok(diff) => diff,
                    Err(_) => return true,
                };

                diff.days < 1
            }
            Err(_) => true,
        }
    }

    pub fn set_device(&mut self, device: &aziot_identity_common::IoTHubDevice) {
        ModuleBackup::set_device(
            &self.homedir_path,
            &device.iothub_hostname,
            &device.device_id,
        );
        self.iot_hub_device = Some(device.clone());
    }

    pub fn clear_device(&mut self) {
        // Clear the backed up device state before reprovisioning.
        // If this fails, log a warning but continue with reprovisioning.
        let mut backup_file = self.homedir_path.clone();
        backup_file.push(DEVICE_BACKUP_LOCATION);

        if let Err(err) = std::fs::remove_file(backup_file) {
            if err.kind() != std::io::ErrorKind::NotFound {
                log::warn!(
                    "Failed to clear device state before reprovisioning: {}",
                    err
                );
            }
        }

        // Purge all module identities for this device. These might no longer be valid after reprovision.
        if let Some(device) = &self.iot_hub_device {
            let module_backup_path = ModuleBackup::get_device_path(
                &self.homedir_path,
                &device.iothub_hostname,
                &device.device_id,
            )
            .expect("module path for existing device must be valid");

            if let Err(err) = std::fs::remove_dir_all(module_backup_path) {
                if err.kind() != std::io::ErrorKind::NotFound {
                    log::warn!(
                        "Failed to clear module identities before reprovisioning: {}",
                        err
                    );
                }
            }
        }

        self.iot_hub_device = None;
    }

    pub async fn create_module_identity(
        &self,
        module_id: &str,
    ) -> Result<aziot_identity_common::Identity, Error> {
        if module_id.trim().is_empty() {
            return Err(Error::invalid_parameter(
                "module_id",
                "module name cannot be empty",
            ));
        }

        match &self.iot_hub_device {
            Some(device) => {
                let client = aziot_hub_client_async::Client::new(
                    device.clone(),
                    self.req_timeout,
                    self.req_retries,
                    self.key_client.clone(),
                    self.key_engine.clone(),
                    self.cert_client.clone(),
                    self.tpm_client.clone(),
                    self.proxy_uri.clone(),
                );
                let new_module = client
                    .create_module(&*module_id, None, None)
                    .await
                    .map_err(Error::HubClient)?;

                let master_id_key_handle = self.get_master_identity_key().await?;
                let (primary_key_handle, _, primary_key, secondary_key) = self
                    .get_module_derived_keys(master_id_key_handle, new_module.clone())
                    .await?;
                let module_credentials =
                    aziot_identity_common::Credentials::SharedPrivateKey(primary_key_handle.0);

                let response = client
                    .update_module(
                        &*new_module.module_id,
                        Some(aziot_identity_common::hub::AuthMechanism {
                            symmetric_key: Some(aziot_identity_common::hub::SymmetricKey {
                                primary_key: Some(http_common::ByteString(primary_key)),
                                secondary_key: Some(http_common::ByteString(secondary_key)),
                            }),
                            x509_thumbprint: None,
                            type_: Some(aziot_identity_common::hub::AuthType::Sas),
                        }),
                        None,
                    )
                    .await
                    .map_err(Error::HubClient)?;

                ModuleBackup::set_module_backup(
                    &self.homedir_path,
                    &device.iothub_hostname,
                    &device.device_id,
                    &response.module_id,
                    Some(aziot_identity_common::hub::Module {
                        module_id: response.module_id.clone(),
                        device_id: response.device_id.clone(),
                        generation_id: response.generation_id.clone(),
                        managed_by: response.managed_by.clone(),
                        authentication: None,
                    }),
                );

                let identity =
                    aziot_identity_common::Identity::Aziot(aziot_identity_common::AzureIoTSpec {
                        hub_name: device.iothub_hostname.clone(),
                        gateway_host: device.local_gateway_hostname.clone(),
                        device_id: aziot_identity_common::DeviceId(response.device_id),
                        module_id: Some(aziot_identity_common::ModuleId(response.module_id)),
                        gen_id: response.generation_id.map(aziot_identity_common::GenId),
                        auth: Some(aziot_identity_common::AuthenticationInfo::from(
                            module_credentials,
                        )),
                    });
                Ok(identity)
            }
            None => Err(Error::DeviceNotFound),
        }
    }

    pub async fn update_module_identity(
        &self,
        module_id: &str,
    ) -> Result<aziot_identity_common::Identity, Error> {
        if module_id.trim().is_empty() {
            return Err(Error::invalid_parameter(
                "module_id",
                "module name cannot be empty",
            ));
        }

        match &self.iot_hub_device {
            Some(device) => {
                let client = aziot_hub_client_async::Client::new(
                    device.clone(),
                    self.req_timeout,
                    self.req_retries,
                    self.key_client.clone(),
                    self.key_engine.clone(),
                    self.cert_client.clone(),
                    self.tpm_client.clone(),
                    self.proxy_uri.clone(),
                );
                let curr_module = client
                    .get_module(&*module_id)
                    .await
                    .map_err(Error::HubClient)?;

                let master_id_key_handle = self.get_master_identity_key().await?;
                let (primary_key_handle, _, primary_key, secondary_key) = self
                    .get_module_derived_keys(master_id_key_handle, curr_module.clone())
                    .await?;
                let module_credentials =
                    aziot_identity_common::Credentials::SharedPrivateKey(primary_key_handle.0);

                let response = client
                    .update_module(
                        &*curr_module.module_id,
                        Some(aziot_identity_common::hub::AuthMechanism {
                            symmetric_key: Some(aziot_identity_common::hub::SymmetricKey {
                                primary_key: Some(http_common::ByteString(primary_key)),
                                secondary_key: Some(http_common::ByteString(secondary_key)),
                            }),
                            x509_thumbprint: None,
                            type_: Some(aziot_identity_common::hub::AuthType::Sas),
                        }),
                        None,
                    )
                    .await
                    .map_err(Error::HubClient)?;

                ModuleBackup::set_module_backup(
                    &self.homedir_path,
                    &device.iothub_hostname,
                    &device.device_id,
                    &response.module_id,
                    Some(aziot_identity_common::hub::Module {
                        module_id: response.module_id.clone(),
                        device_id: response.device_id.clone(),
                        generation_id: response.generation_id.clone(),
                        managed_by: response.managed_by.clone(),
                        authentication: None,
                    }),
                );

                let identity =
                    aziot_identity_common::Identity::Aziot(aziot_identity_common::AzureIoTSpec {
                        hub_name: device.iothub_hostname.clone(),
                        gateway_host: device.local_gateway_hostname.clone(),
                        device_id: aziot_identity_common::DeviceId(response.device_id),
                        module_id: Some(aziot_identity_common::ModuleId(response.module_id)),
                        gen_id: response.generation_id.map(aziot_identity_common::GenId),
                        auth: Some(aziot_identity_common::AuthenticationInfo::from(
                            module_credentials,
                        )),
                    });
                Ok(identity)
            }
            None => Err(Error::DeviceNotFound),
        }
    }

    pub async fn get_device_identity(&self) -> Result<aziot_identity_common::Identity, Error> {
        match &self.iot_hub_device {
            Some(device) => Ok(aziot_identity_common::Identity::Aziot(
                aziot_identity_common::AzureIoTSpec {
                    hub_name: device.iothub_hostname.clone(),
                    gateway_host: device.local_gateway_hostname.clone(),
                    device_id: aziot_identity_common::DeviceId(device.device_id.clone()),
                    module_id: None,
                    gen_id: None,
                    auth: Some(self.get_device_identity_key().await?),
                },
            )),
            None => Err(Error::DeviceNotFound),
        }
    }

    pub async fn get_module_identity(
        &self,
        module_id: &str,
    ) -> Result<aziot_identity_common::Identity, Error> {
        if module_id.trim().is_empty() {
            return Err(Error::invalid_parameter(
                "module_id",
                "module name cannot be empty",
            ));
        }

        match &self.iot_hub_device {
            Some(device) => {
                let client = aziot_hub_client_async::Client::new(
                    device.clone(),
                    self.req_timeout,
                    self.req_retries,
                    self.key_client.clone(),
                    self.key_engine.clone(),
                    self.cert_client.clone(),
                    self.tpm_client.clone(),
                    self.proxy_uri.clone(),
                );
                let module = {
                    let result = client.get_module(&*module_id).await;

                    match result {
                        Ok(module) => {
                            ModuleBackup::set_module_backup(
                                &self.homedir_path,
                                &device.iothub_hostname,
                                &device.device_id,
                                &module.module_id,
                                Some(aziot_identity_common::hub::Module {
                                    module_id: module.module_id.clone(),
                                    device_id: module.device_id.clone(),
                                    generation_id: module.generation_id.clone(),
                                    managed_by: module.managed_by.clone(),
                                    authentication: None,
                                }),
                            );

                            module
                        }
                        Err(err) => {
                            if err.kind() == std::io::ErrorKind::NotFound {
                                ModuleBackup::set_module_backup(
                                    &self.homedir_path,
                                    &device.iothub_hostname,
                                    &device.device_id,
                                    module_id,
                                    None,
                                );
                                return Err(Error::HubClient(err));
                            }

                            let module = ModuleBackup::get_module_backup(
                                &self.homedir_path,
                                &device.iothub_hostname,
                                &device.device_id,
                                module_id,
                            );

                            match module {
                                Some(module) => module,
                                None => return Err(Error::HubClient(err)),
                            }
                        }
                    }
                };

                let master_id_key_handle = self.get_master_identity_key().await?;
                let (primary_key_handle, _, _, _) = self
                    .get_module_derived_keys(master_id_key_handle, module.clone())
                    .await?;
                let module_credentials =
                    aziot_identity_common::Credentials::SharedPrivateKey(primary_key_handle.0);

                let identity =
                    aziot_identity_common::Identity::Aziot(aziot_identity_common::AzureIoTSpec {
                        hub_name: device.iothub_hostname.clone(),
                        gateway_host: device.local_gateway_hostname.clone(),
                        device_id: aziot_identity_common::DeviceId(module.device_id),
                        module_id: Some(aziot_identity_common::ModuleId(module.module_id)),
                        gen_id: module.generation_id.map(aziot_identity_common::GenId),
                        auth: Some(aziot_identity_common::AuthenticationInfo::from(
                            module_credentials,
                        )),
                    });

                Ok(identity)
            }
            None => Err(Error::DeviceNotFound),
        }
    }

    pub async fn get_module_identities(
        &self,
    ) -> Result<Vec<aziot_identity_common::Identity>, Error> {
        match &self.iot_hub_device {
            Some(device) => {
                let client = aziot_hub_client_async::Client::new(
                    device.clone(),
                    self.req_timeout,
                    self.req_retries,
                    self.key_client.clone(),
                    self.key_engine.clone(),
                    self.cert_client.clone(),
                    self.tpm_client.clone(),
                    self.proxy_uri.clone(),
                );

                let response = client.get_modules().await.map_err(Error::HubClient)?;

                let identities = response
                    .into_iter()
                    .map(|module| {
                        ModuleBackup::set_module_backup(
                            &self.homedir_path,
                            &device.iothub_hostname,
                            &device.device_id,
                            &module.module_id,
                            Some(aziot_identity_common::hub::Module {
                                module_id: module.module_id.clone(),
                                device_id: module.device_id.clone(),
                                generation_id: module.generation_id.clone(),
                                managed_by: module.managed_by.clone(),
                                authentication: None,
                            }),
                        );

                        aziot_identity_common::Identity::Aziot(
                            aziot_identity_common::AzureIoTSpec {
                                hub_name: device.iothub_hostname.clone(),
                                gateway_host: device.local_gateway_hostname.clone(),
                                device_id: aziot_identity_common::DeviceId(module.device_id),
                                module_id: Some(aziot_identity_common::ModuleId(module.module_id)),
                                gen_id: module.generation_id.map(aziot_identity_common::GenId),
                                auth: None, //Auth information can be requested via get_module_identity
                            },
                        )
                    })
                    .collect();
                Ok(identities)
            }
            None => Err(Error::DeviceNotFound),
        }
    }

    pub async fn delete_module_identity(&self, module_id: &str) -> Result<(), Error> {
        if module_id.trim().is_empty() {
            return Err(Error::invalid_parameter(
                "module_id",
                "module name cannot be empty",
            ));
        }

        match &self.iot_hub_device {
            Some(device) => {
                let client = aziot_hub_client_async::Client::new(
                    device.clone(),
                    self.req_timeout,
                    self.req_retries,
                    self.key_client.clone(),
                    self.key_engine.clone(),
                    self.cert_client.clone(),
                    self.tpm_client.clone(),
                    self.proxy_uri.clone(),
                );
                let () = client
                    .delete_module(&*module_id)
                    .await
                    .map_err(Error::HubClient)?;

                ModuleBackup::set_module_backup(
                    &self.homedir_path,
                    &device.iothub_hostname,
                    &device.device_id,
                    module_id,
                    None,
                );

                Ok(())
            }
            None => Err(Error::DeviceNotFound),
        }
    }

    async fn get_device_identity_key(
        &self,
    ) -> Result<aziot_identity_common::AuthenticationInfo, Error> {
        match &self.iot_hub_device {
            Some(device) => match &device.credentials {
                aziot_identity_common::Credentials::SharedPrivateKey(key) => {
                    let key_handle = self
                        .key_client
                        .load_key(key.as_str())
                        .await
                        .map_err(Error::KeyClient)?;
                    Ok(aziot_identity_common::AuthenticationInfo {
                        auth_type: aziot_identity_common::AuthenticationType::Sas,
                        key_handle: Some(aziot_key_common::KeyHandle(key_handle.0)),
                        cert_id: None,
                    })
                }
                aziot_identity_common::Credentials::X509 {
                    identity_cert,
                    identity_pk,
                } => {
                    let identity_pk_key_handle = self
                        .key_client
                        .load_key_pair(identity_pk.as_str())
                        .await
                        .map_err(Error::KeyClient)?;
                    Ok(aziot_identity_common::AuthenticationInfo {
                        auth_type: aziot_identity_common::AuthenticationType::X509,
                        key_handle: Some(aziot_key_common::KeyHandle(identity_pk_key_handle.0)),
                        cert_id: Some(identity_cert.clone()),
                    })
                }
                aziot_identity_common::Credentials::Tpm => {
                    Ok(aziot_identity_common::AuthenticationInfo {
                        auth_type: aziot_identity_common::AuthenticationType::Tpm,
                        key_handle: None,
                        cert_id: None,
                    })
                }
            },
            None => Err(Error::DeviceNotFound),
        }
    }

    async fn get_master_identity_key(&self) -> Result<aziot_key_common::KeyHandle, Error> {
        let result = self.key_client.load_key("aziot_identityd_master_id").await;
        match result {
            Ok(key_handle) => Ok(key_handle),
            Err(_) => self
                .key_client
                .create_key_if_not_exists(
                    "aziot_identityd_master_id",
                    aziot_key_common::CreateKeyValue::Generate,
                    &[
                        aziot_key_common::KeyUsage::Derive,
                        aziot_key_common::KeyUsage::Sign,
                    ],
                )
                .await
                .map_err(|err| {
                    Error::Internal(crate::error::InternalError::MasterIdentityKey(err))
                }),
        }
    }

    async fn get_module_derived_keys(
        &self,
        master_id: aziot_key_common::KeyHandle,
        module: aziot_identity_common::hub::Module,
    ) -> Result<
        (
            aziot_key_common::KeyHandle,
            aziot_key_common::KeyHandle,
            Vec<u8>,
            Vec<u8>,
        ),
        Error,
    > {
        let mut module_derived_name = module.module_id;

        module_derived_name.push_str(&format!(
            ":{}",
            module.generation_id.ok_or(Error::ModuleNotFound)?
        ));

        let mut primary_derived_name = module_derived_name.clone();
        primary_derived_name.push_str(":primary");

        let mut secondary_derived_name = module_derived_name;
        secondary_derived_name.push_str(":secondary");

        let primary_key_handle = self
            .key_client
            .create_derived_key(&master_id, &primary_derived_name.into_bytes())
            .await
            .map_err(|err| Error::Internal(crate::error::InternalError::MasterIdentityKey(err)))?;
        let primary_key = self
            .key_client
            .export_derived_key(&primary_key_handle.clone())
            .await
            .map_err(|err| Error::Internal(crate::error::InternalError::MasterIdentityKey(err)))?;

        let secondary_key_handle = self
            .key_client
            .create_derived_key(&master_id, &secondary_derived_name.into_bytes())
            .await
            .map_err(|err| Error::Internal(crate::error::InternalError::MasterIdentityKey(err)))?;
        let secondary_key = self
            .key_client
            .export_derived_key(&secondary_key_handle.clone())
            .await
            .map_err(|err| Error::Internal(crate::error::InternalError::MasterIdentityKey(err)))?;

        Ok((
            primary_key_handle,
            secondary_key_handle,
            primary_key,
            secondary_key,
        ))
    }

    pub async fn provision_device(
        &mut self,
        provisioning: config::Provisioning,
        skip_if_backup_is_valid: bool,
    ) -> Result<aziot_identity_common::ProvisioningStatus, Error> {
        let device = match provisioning.provisioning {
            config::ProvisioningType::Manual {
                iothub_hostname,
                device_id,
                authentication,
            } => {
                // Remove any DPS-issued credentials, which won't be valid after changing to manual provisioning.
                self.delete_credential(&self.dps_trust_bundle, None).await;
                self.delete_credential(
                    aziot_identity_common::DPS_IDENTITY_CERT,
                    Some(aziot_identity_common::DPS_IDENTITY_CERT_KEY),
                )
                .await;

                let credentials = match authentication {
                    config::ManualAuthMethod::SharedPrivateKey { device_id_pk } => {
                        aziot_identity_common::Credentials::SharedPrivateKey(device_id_pk)
                    }
                    config::ManualAuthMethod::X509 {
                        identity_cert,
                        identity_pk,
                    } => {
                        // IoT Hub doesn't require device ID to match identity certificate CN
                        let _ = self
                            .create_identity_cert_if_not_exist_or_expired(
                                &identity_pk,
                                &identity_cert,
                                Some(&device_id),
                            )
                            .await?;
                        aziot_identity_common::Credentials::X509 {
                            identity_cert,
                            identity_pk,
                        }
                    }
                };
                let device = aziot_identity_common::IoTHubDevice {
                    local_gateway_hostname: provisioning
                        .local_gateway_hostname
                        .clone()
                        .unwrap_or_else(|| iothub_hostname.clone()),
                    iothub_hostname,
                    device_id,
                    credentials,
                };
                self.set_device(&device);

                log::info!("Updated device info for {}.", device.device_id);
                aziot_identity_common::ProvisioningStatus::Provisioned(device)
            }
            config::ProvisioningType::Dps {
                global_endpoint,
                scope_id,
                attestation,
            } => {
                if provisioning.local_gateway_hostname.is_some() {
                    return Err(Error::DpsNotSupportedInNestedMode);
                }

                let dps_client = aziot_dps_client_async::Client::new(
                    &global_endpoint,
                    &scope_id,
                    self.req_timeout,
                    self.req_retries,
                    self.key_client.clone(),
                    self.key_engine.clone(),
                    self.cert_client.clone(),
                    self.tpm_client.clone(),
                    self.proxy_uri.clone(),
                    aziot_identity_common::DPS_IDENTITY_CERT_KEY.to_string(),
                );

                let (dps_auth_kind, registration_id, credentials) = match attestation {
                    config::DpsAttestationMethod::SymmetricKey {
                        registration_id,
                        symmetric_key,
                    } => {
                        let dps_auth_kind = aziot_dps_client_async::DpsAuthKind::SymmetricKey {
                            sas_key: symmetric_key.clone(),
                        };
                        let credentials =
                            aziot_identity_common::Credentials::SharedPrivateKey(symmetric_key);

                        (dps_auth_kind, registration_id, credentials)
                    }
                    config::DpsAttestationMethod::X509 {
                        registration_id,
                        identity_cert,
                        identity_pk,
                    } => {
                        // DPS requires registration ID to match identity certificate CN
                        let cert_subject_name = self
                            .create_identity_cert_if_not_exist_or_expired(
                                &identity_pk,
                                &identity_cert,
                                registration_id.as_ref(),
                            )
                            .await?;

                        let registration_id = match registration_id {
                            Some(registration_id) => registration_id,
                            None => cert_subject_name.map_err(|err| {
                                Error::Internal(InternalError::CreateCertificate(Box::new(err)))
                            })?,
                        };

                        let dps_auth_kind = aziot_dps_client_async::DpsAuthKind::X509 {
                            identity_cert: identity_cert.clone(),
                            identity_pk: identity_pk.clone(),
                        };
                        let credentials = aziot_identity_common::Credentials::X509 {
                            identity_cert: identity_cert.clone(),
                            identity_pk: identity_pk.clone(),
                        };

                        (dps_auth_kind, registration_id, credentials)
                    }
                    config::DpsAttestationMethod::Tpm { registration_id } => {
                        let dps_auth_kind = aziot_dps_client_async::DpsAuthKind::Tpm;
                        let credentials = aziot_identity_common::Credentials::Tpm;

                        (dps_auth_kind, registration_id, credentials)
                    }
                };

                let device = self
                    .dps_provision(
                        skip_if_backup_is_valid,
                        dps_client,
                        dps_auth_kind,
                        registration_id,
                        credentials,
                        provisioning.local_gateway_hostname,
                    )
                    .await?;

                self.set_device(&device);

                aziot_identity_common::ProvisioningStatus::Provisioned(device)
            }
            config::ProvisioningType::None => {
                log::info!("Skipping provisioning with IoT Hub.");

                aziot_identity_common::ProvisioningStatus::Unprovisioned
            }
        };
        Ok(device)
    }

    async fn dps_provision(
        &self,
        skip_if_backup_is_valid: bool,
        dps_client: aziot_dps_client_async::Client,
        dps_auth_kind: aziot_dps_client_async::DpsAuthKind,
        registration_id: String,
        credentials: aziot_identity_common::Credentials,
        local_gateway_hostname: Option<String>,
    ) -> Result<aziot_identity_common::IoTHubDevice, Error> {
<<<<<<< HEAD
        let backup_device = self
            .get_backup_provisioning_info(credentials.clone())
            .await?;
=======
        let backup_device = self.get_backup_provisioning_info(credentials.clone());
>>>>>>> fd362ccc

        if skip_if_backup_is_valid && backup_device.is_some() {
            let backup_device = backup_device.expect("backup device cannot be none");
            log::info!("Provisioned with backup for {}.", backup_device.device_id);

            return Ok(backup_device);
        }

        let operation = dps_client
            .register(&registration_id, &dps_auth_kind)
            .await
            .map_err(Error::DpsClient)?;

        // DPS client registration won't return if the status is "assigning".
        assert!(!operation.status.eq_ignore_ascii_case("assigning"));

        let state = operation.registration_state.ok_or(Error::DeviceNotFound)?;

        let (iothub_hostname, device_id) = match (state.assigned_hub, state.device_id) {
            (Some(iothub_hostname), Some(device_id)) => (iothub_hostname, device_id),
            _ => {
                return Err(Error::DpsClient(std::io::Error::new(
                    std::io::ErrorKind::Other,
                    state.error_message.unwrap_or_default(),
                )))
            }
        };

        log::info!("Successfully provisioned with DPS.");

        if let Some(trust_bundle) = state.trust_bundle {
            self.save_dps_trust_bundle(trust_bundle).await?;
        } else {
            // New provisioning info does not use a DPS-issued trust bundle.
            // Delete any trust bundle left by any previously provisioned device,
            // as that won't be valid anymore.
            self.delete_credential(&self.dps_trust_bundle, None).await;
        }

        let credentials = if let Some(identity_cert) = state.identity_cert {
            self.save_dps_identity_cert(identity_cert).await?;

            aziot_identity_common::Credentials::X509 {
                identity_cert: aziot_identity_common::DPS_IDENTITY_CERT.to_string(),
                identity_pk: aziot_identity_common::DPS_IDENTITY_CERT_KEY.to_string(),
            }
        } else {
            // New provisioning info does not use a DPS-issued identity certificate.
            // Delete any identity certificate left by any previously provisioned device,
            // as that won't be valid anymore.
            self.delete_credential(
                aziot_identity_common::DPS_IDENTITY_CERT,
                Some(aziot_identity_common::DPS_IDENTITY_CERT_KEY),
            )
            .await;

            credentials
        };

        Ok(aziot_identity_common::IoTHubDevice {
            local_gateway_hostname: local_gateway_hostname
                .unwrap_or_else(|| iothub_hostname.clone()),
            iothub_hostname,
            device_id,
            credentials,
        })
    }

    async fn save_dps_trust_bundle(
        &self,
        trust_bundle: aziot_dps_client_async::model::TrustBundle,
    ) -> Result<(), Error> {
        let mut certificates = String::new();

        for cert in trust_bundle.certificates {
            certificates.push_str(&cert.certificate);

            let last = certificates.chars().last().ok_or_else(|| {
                Error::Internal(InternalError::CreateCertificate(Box::new(
                    std::io::Error::new(std::io::ErrorKind::InvalidData, "empty DPS trust bundle"),
                )))
            })?;

            if last != '\n' {
                certificates.push('\n');
            }
        }

        self.cert_client
            .import_cert(&self.dps_trust_bundle, certificates.as_bytes())
            .await
            .map_err(|err| Error::Internal(InternalError::CreateCertificate(Box::new(err))))?;

        log::info!(
            "Saved DPS-issued trust bundle as {}.",
            &self.dps_trust_bundle
        );

        Ok(())
    }

    async fn save_dps_identity_cert(&self, identity_cert: String) -> Result<(), Error> {
        let identity_cert = openssl::x509::X509::from_pem(identity_cert.as_bytes())
            .map_err(|err| Error::Internal(InternalError::CreateCertificate(Box::new(err))))?;

        let identity_cert = identity_cert
            .to_pem()
            .map_err(|err| Error::Internal(InternalError::CreateCertificate(Box::new(err))))?;

        self.cert_client
            .import_cert(aziot_identity_common::DPS_IDENTITY_CERT, &identity_cert)
            .await
            .map_err(|err| Error::Internal(InternalError::CreateCertificate(Box::new(err))))?;

        log::info!(
            "Saved DPS-issued identity certificate as {}.",
            aziot_identity_common::DPS_IDENTITY_CERT
        );

        Ok(())
    }

    async fn delete_credential(&self, cert: &str, key: Option<&str>) {
        // Check that the credential exists before attempting to delete to avoid
        // polluting logs with "Failed to remove..." messages.
        if self.cert_client.get_cert(cert).await.is_ok() {
            if let Err(err) = self.cert_client.delete_cert(cert).await {
                log::warn!("Failed to remove {}: {}", cert, err);
            } else {
                log::info!("Removed {}.", cert);
            }

            if let Some(key_id) = key {
                if let Ok(key_handle) = self.key_client.load_key_pair(key_id).await {
                    if let Err(err) = self.key_client.delete_key_pair(&key_handle).await {
                        log::warn!("Failed to remove key {}: {}.", key_id, err);
                    } else {
                        log::info!("Removed key {}.", key_id);
                    }
                } else {
                    log::warn!("Failed to load key {}.", key_id);
                }
            }
        }
    }

    async fn get_backup_provisioning_info(
        &self,
        credentials: aziot_identity_common::Credentials,
    ) -> Option<aziot_identity_common::IoTHubDevice> {
        let mut prev_device_info_path = self.homedir_path.clone();
        prev_device_info_path.push(DEVICE_BACKUP_LOCATION);

        if !prev_device_info_path.exists() {
            return None;
        }

        match HubDeviceInfo::new(&prev_device_info_path) {
            Ok(device_info) => match device_info {
                Some(device_info) => {
                    // This function is only called for DPS-provisioned devices. Check if DPS-issued
                    // credentials exist and prefer use of DPS-issued credentials.
                    let (cert, key) = futures_util::join!(
                        self.cert_client
                            .get_cert(aziot_identity_common::DPS_IDENTITY_CERT),
                        self.key_client
                            .load_key_pair(aziot_identity_common::DPS_IDENTITY_CERT_KEY)
                    );

                    let credentials = match (cert, key) {
                        (Ok(_), Ok(_)) => aziot_identity_common::Credentials::X509 {
                            identity_cert: aziot_identity_common::DPS_IDENTITY_CERT.to_string(),
                            identity_pk: aziot_identity_common::DPS_IDENTITY_CERT_KEY.to_string(),
                        },
                        _ => credentials,
                    };

                    let device = aziot_identity_common::IoTHubDevice {
                        local_gateway_hostname: device_info.local_gateway_hostname,
                        iothub_hostname: device_info.hub_name,
                        device_id: device_info.device_id,
                        credentials,
                    };

                    Some(device)
                }
                None => None,
            },
            Err(err) => {
                log::warn!("Ignoring invalid device info backup: {}", err);

                // Remove the invalid device info so it's not checked when reconciling identities.
                if let Err(err) = std::fs::remove_file(&prev_device_info_path) {
                    log::warn!("Failed to delete invalid device info backup: {}", err);
                }

                None
            }
        }
    }

    async fn create_identity_cert_if_not_exist_or_expired(
        &self,
        identity_pk: &str,
        identity_cert: &str,
        subject: Option<&String>,
    ) -> Result<Result<String, Error>, Error> {
        // Retrieve existing cert and check it for expiry.
        let (device_id_cert, old_cert_subject_name) = match self
            .cert_client
            .get_cert(identity_cert)
            .await
        {
            Ok(pem) => {
                let cert = openssl::x509::X509::from_pem(&pem).map_err(|err| {
                    Error::Internal(InternalError::CreateCertificate(Box::new(err)))
                })?;
                let cert_expiration = cert.as_ref().not_after();
                let cert_subject = cert.as_ref().subject_name();
                let cert_subject = cert_subject.entries_by_nid(openssl::nid::Nid::COMMONNAME).next()
                  .map_or(Err(Error::Internal(InternalError::CreateCertificate("old device identity certificate does not contain common name field required for registration".to_string().into()))), |common_name_entry| {
                    String::from_utf8(common_name_entry.data().as_slice().into()).map_err(|err| Error::Internal(InternalError::CreateCertificate(Box::new(err))))
                });
                let current_time = openssl::asn1::Asn1Time::days_from_now(0).map_err(|err| {
                    Error::Internal(InternalError::CreateCertificate(Box::new(err)))
                })?;
                let expiration_time = current_time.diff(cert_expiration).map_err(|err| {
                    Error::Internal(InternalError::CreateCertificate(Box::new(err)))
                })?;

                if expiration_time.days < 1 {
                    log::info!("{} has expired. Renewing certificate", identity_cert);

                    (None, cert_subject)
                } else {
                    (Some(pem), cert_subject)
                }
            }
            Err(_) => {
                (None, Err(Error::Internal(InternalError::CreateCertificate("old device identity certificate, which should contain the common name field required for registration, could not be retrieved".to_string().into()))))
            }
        };

        // Create new certificate if needed.
        if device_id_cert.is_none() {
            if let Ok(key_handle) = self.key_client.load_key_pair(identity_pk).await {
                self.key_client
                    .delete_key_pair(&key_handle)
                    .await
                    .map_err(|err| {
                        Error::Internal(InternalError::CreateCertificate(Box::new(err)))
                    })?;
            }
            let new_cert_subject = match subject {
                Some(subject) => subject.to_string(),
                None => old_cert_subject_name.map_err(|err| {
                    Error::Internal(InternalError::CreateCertificate(Box::new(err)))
                })?,
            };

            let key_handle = self
                .key_client
                .create_key_pair_if_not_exists(identity_pk, Some("rsa-2048:*"))
                .await
                .map_err(|err| Error::Internal(InternalError::CreateCertificate(Box::new(err))))?;
            let key_handle = std::ffi::CString::new(key_handle.0)
                .map_err(|err| Error::Internal(InternalError::CreateCertificate(Box::new(err))))?;

            let mut key_engine = self.key_engine.lock().await;
            let private_key = key_engine
                .load_private_key(&key_handle)
                .map_err(|err| Error::Internal(InternalError::CreateCertificate(Box::new(err))))?;
            let public_key = key_engine
                .load_public_key(&key_handle)
                .map_err(|err| Error::Internal(InternalError::CreateCertificate(Box::new(err))))?;

            let csr = create_csr(new_cert_subject.as_str(), &public_key, &private_key, None)
                .map_err(|err| Error::Internal(InternalError::CreateCertificate(Box::new(err))))?;

            let new_cert_pem = self
                .cert_client
                .create_cert(identity_cert, &csr, None)
                .await
                .map_err(|err| Error::Internal(InternalError::CreateCertificate(Box::new(err))))?;

            let cert = openssl::x509::X509::from_pem(&new_cert_pem)
                .map_err(|err| Error::Internal(InternalError::CreateCertificate(Box::new(err))))?;
            let cert_subject = cert.as_ref().subject_name();
            let cert_subject = cert_subject.entries_by_nid(openssl::nid::Nid::COMMONNAME).next()
                .map_or(Err(Error::Internal(InternalError::CreateCertificate("new device identity certificate does not contain common name field required for registration".to_string().into()))), |common_name_entry| {
                    String::from_utf8(common_name_entry.data().as_slice().into()).map_err(|err| Error::Internal(InternalError::CreateCertificate(Box::new(err))))
            });

            Ok(cert_subject)
        } else {
            Ok(old_cert_subject_name)
        }
    }

    pub async fn reconcile_hub_identities(&self, settings: config::Settings) -> Result<(), Error> {
        let settings = settings
            .check()
            .map_err(|err| Error::Internal(InternalError::BadSettings(err)))?;

        let settings_serialized =
            toml::to_vec(&settings).expect("serializing settings cannot fail");

        let (_, mut current_module_set, _) =
            crate::configext::prepare_authorized_principals(&settings.principal);

        match &self.iot_hub_device {
            Some(device) => {
                // Encapsulate the device_info update along with "module_info" for offline store
                // Make sure module_info is wiped when device_info is wiped

                let curr_hub_device_info = HubDeviceInfo {
                    hub_name: device.iothub_hostname.clone(),
                    local_gateway_hostname: device.local_gateway_hostname.clone(),
                    device_id: device.device_id.clone(),
                };

                let device_status = toml::to_string(&curr_hub_device_info)
                    .map_err(|err| Error::Internal(InternalError::SerializeDeviceInfo(err)))?;

                let mut prev_settings_path = self.homedir_path.clone();
                prev_settings_path.push("prev_state");

                let mut prev_device_info_path = self.homedir_path.clone();
                prev_device_info_path.push(DEVICE_BACKUP_LOCATION);

                let prev_module_set = get_prev_modules(
                    &prev_settings_path,
                    &prev_device_info_path,
                    curr_hub_device_info,
                );

                let hub_module_ids = self.get_module_identities().await?;

                for m in hub_module_ids {
                    if let aziot_identity_common::Identity::Aziot(m) = m {
                        if let Some(m) = m.module_id {
                            if !current_module_set.contains(&m) && prev_module_set.contains(&m) {
                                self.delete_module_identity(&m.0).await?;
                                log::info!("Hub identity {:?} removed", &m.0);
                            } else if current_module_set.contains(&m) {
                                if prev_module_set.contains(&m) {
                                    current_module_set.remove(&m);
                                    log::info!("Hub identity {:?} already exists", &m.0);
                                } else {
                                    self.delete_module_identity(&m.0).await?;
                                    log::info!("Hub identity {:?} will be recreated", &m.0);
                                }
                            }
                        } else {
                            log::warn!("invalid identity type returned by get_module_identities");
                        }
                    }
                }

                for m in current_module_set {
                    self.create_module_identity(&m.0).await?;
                    log::info!("Hub identity {:?} added", &m.0);
                }

                // Write out device state and settings.
                // This overwrites any existing device state and settings backup.
                std::fs::write(prev_device_info_path, device_status)
                    .map_err(|err| Error::Internal(InternalError::SaveDeviceInfo(err)))?;

                std::fs::write(prev_settings_path, &settings_serialized)
                    .map_err(|err| Error::Internal(InternalError::SaveSettings(err)))?;
            }
            None => log::info!("reconcilation skipped since device is not provisioned"),
        }

        Ok(())
    }
}

fn get_prev_modules(
    prev_settings_path: &std::path::Path,
    prev_device_info_path: &std::path::Path,
    curr_hub_device_info: HubDeviceInfo,
) -> std::collections::BTreeSet<aziot_identity_common::ModuleId> {
    if !prev_settings_path.exists() || !prev_device_info_path.exists() {
        return Default::default();
    }

    let prev_hub_device_info = match HubDeviceInfo::new(prev_device_info_path) {
        Ok(device_info) => device_info,
        Err(err) => {
            log::warn!("Ignoring invalid device info backup: {}", err);

            return Default::default();
        }
    };

    // Only consider the previous Hub modules if the current and previous Hub devices match.
    if prev_hub_device_info != Some(curr_hub_device_info) {
        return Default::default();
    }

    let prev_settings =
        match crate::configext::load_file(prev_settings_path).map_err(Error::Internal) {
            Ok(settings) => settings,
            Err(err) => {
                log::warn!("Ignoring invalid device settings backup: {}", err);

                return Default::default();
            }
        };

    let (_, prev_hub_modules, _) =
        crate::configext::prepare_authorized_principals(&prev_settings.principal);

    prev_hub_modules
}

#[derive(Debug, Eq, PartialEq, PartialOrd, serde::Deserialize, serde::Serialize)]
pub struct HubDeviceInfo {
    pub hub_name: String,

    pub local_gateway_hostname: String,

    pub device_id: String,
}

impl HubDeviceInfo {
    pub fn new(filename: &Path) -> Result<Option<Self>, InternalError> {
        let info = std::fs::read_to_string(filename).map_err(InternalError::LoadDeviceInfo)?;

        let info = match info.as_str() {
            "unprovisioned" => None,
            _ => Some(toml::from_str(&info).map_err(InternalError::ParseDeviceInfo)?),
        };

        Ok(info)
    }

    pub fn unprovisioned() -> String {
        "unprovisioned".to_owned()
    }
}

pub struct ModuleBackup {}

impl ModuleBackup {
    pub fn set_device(homedir_path: &Path, iothub_hostname: &str, device_id: &str) {
        let result = Self::get_device_path(homedir_path, iothub_hostname, device_id)
            .map_err(|err| Error::Internal(InternalError::GetModulePath(err)))
            .and_then(|path| {
                if !path.exists() {
                    // Clean old device module backups
                    let mut old_modules_path = homedir_path.to_owned();
                    old_modules_path.push(MODULE_BACKUP_LOCATION);

                    // Best effort to remove old modules backup folder, in case permissions have been set
                    // explictly on filesystem to prevent removal
                    if let Err(err) = std::fs::remove_dir_all(old_modules_path) {
                        if err.kind() != std::io::ErrorKind::NotFound {
                            log::warn!("Failed to clear old module backup state: {}", err);
                        }
                    }

                    // Create new device's module backup folder
                    return std::fs::create_dir_all(&path)
                        .map_err(|err| Error::Internal(InternalError::SaveModuleBackup(err)));
                }

                Ok(())
            });

        // Logging a warning is sufficient for per-module backup to keep the service operational for online operations
        if let Err(err) = result {
            log::warn!(
                "Failed to create module information backup state folder: {}",
                err
            );
        }
    }

    pub fn set_module_backup(
        homedir_path: &Path,
        iothub_hostname: &str,
        device_id: &str,
        module_id: &str,
        data: Option<aziot_identity_common::hub::Module>,
    ) {
        let result = match data {
            Some(module) => {
                let s = serde_json::to_string(&module).expect("serializing module cannot fail");
                Self::get_module_path(homedir_path, iothub_hostname, device_id, module_id)
                    .map_err(|err| Error::Internal(InternalError::GetModulePath(err)))
                    .and_then(|path| {
                        std::fs::write(path, s)
                            .map_err(|err| Error::Internal(InternalError::SaveModuleBackup(err)))
                    })
            }
            None => Self::get_module_path(homedir_path, iothub_hostname, device_id, module_id)
                .map_err(|err| Error::Internal(InternalError::GetModulePath(err)))
                .and_then(|path| match std::fs::remove_file(path) {
                    Ok(()) => Ok(()),
                    Err(ref err) if err.kind() == std::io::ErrorKind::NotFound => Ok(()),
                    Err(err) => Err(Error::Internal(InternalError::SaveModuleBackup(err))),
                }),
        };

        // Logging a warning is sufficient for per-module backup to keep the service operational for online operations
        if let Err(err) = result {
            log::warn!("Failed to save module information backup state: {}", err);
        }
    }

    pub fn get_module_backup(
        homedir_path: &Path,
        iothub_hostname: &str,
        device_id: &str,
        module_id: &str,
    ) -> Option<aziot_identity_common::hub::Module> {
        match Self::get_module_path(homedir_path, iothub_hostname, device_id, module_id) {
            Ok(path) => match std::fs::read(path) {
                Ok(module) => match serde_json::from_slice(&module) {
                    Ok(s) => Some(s),
                    Err(err) => {
                        log::error!("Invalid input from backup file. Failure reason: {}", err);
                        None
                    }
                },
                Err(ref err) if err.kind() == std::io::ErrorKind::NotFound => None,
                Err(err) => {
                    log::warn!("Could not read module backup file. Failure reason: {}", err);
                    None
                }
            },
            Err(err) => {
                log::warn!(
                    "Could not get module backup file path. Failure reason: {}",
                    err
                );
                None
            }
        }
    }

    fn get_device_path(
        homedir_path: &Path,
        iothub_hostname: &str,
        device_id: &str,
    ) -> Result<PathBuf, Box<dyn std::error::Error + Send + Sync>> {
        let mut path = homedir_path.to_owned();
        path.push(MODULE_BACKUP_LOCATION);

        let iothub_hostname_hash = openssl::hash::hash(
            openssl::hash::MessageDigest::sha256(),
            iothub_hostname.as_bytes(),
        )?;
        let iothub_hostname_hash = hex::encode(iothub_hostname_hash);

        let device_id_hash =
            openssl::hash::hash(openssl::hash::MessageDigest::sha256(), device_id.as_bytes())?;
        let device_id_hash = hex::encode(device_id_hash);

        path.push(format!("{}-{}", iothub_hostname_hash, device_id_hash));

        Ok(path)
    }

    fn get_module_path(
        homedir_path: &Path,
        iothub_hostname: &str,
        device_id: &str,
        module_id: &str,
    ) -> Result<PathBuf, Box<dyn std::error::Error + Send + Sync>> {
        let mut path = Self::get_device_path(homedir_path, iothub_hostname, device_id)?;

        let module_id_sanitized: String = module_id
            .chars()
            .filter(char::is_ascii_alphanumeric)
            .collect();

        let module_id_hash =
            openssl::hash::hash(openssl::hash::MessageDigest::sha256(), module_id.as_bytes())?;
        let module_id_hash = hex::encode(module_id_hash);

        path.push(format!("{}-{}", module_id_sanitized, module_id_hash));

        Ok(path)
    }
}<|MERGE_RESOLUTION|>--- conflicted
+++ resolved
@@ -794,13 +794,7 @@
         credentials: aziot_identity_common::Credentials,
         local_gateway_hostname: Option<String>,
     ) -> Result<aziot_identity_common::IoTHubDevice, Error> {
-<<<<<<< HEAD
-        let backup_device = self
-            .get_backup_provisioning_info(credentials.clone())
-            .await?;
-=======
-        let backup_device = self.get_backup_provisioning_info(credentials.clone());
->>>>>>> fd362ccc
+        let backup_device = self.get_backup_provisioning_info(credentials.clone()).await;
 
         if skip_if_backup_is_valid && backup_device.is_some() {
             let backup_device = backup_device.expect("backup device cannot be none");
